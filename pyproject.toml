--- conflicted
+++ resolved
@@ -49,14 +49,11 @@
     "streamlit>=1.50.0",
     "av>=16.0.1",
     "streamlit-webrtc>=0.63.11",
-<<<<<<< HEAD
     "python-multipart>=0.0.20",
-=======
     "transformers>=4.57.1",
     "jiwer>=4.0.0",
     "pyloudnorm>=0.1.1",
     "pyworld>=0.3.5",
->>>>>>> d9c6c243
 ]
 
 [project.optional-dependencies]
